--- conflicted
+++ resolved
@@ -27,11 +27,7 @@
 #ifndef KANN_AUTODIFF_H
 #define KANN_AUTODIFF_H
 
-<<<<<<< HEAD
-#define KAD_VERSION "r477"
-=======
 #define KAD_VERSION "r480"
->>>>>>> 9ab2476a
 
 #include <stdio.h>
 #include <stdint.h>
